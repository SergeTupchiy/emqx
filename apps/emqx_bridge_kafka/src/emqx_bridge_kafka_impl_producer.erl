--- conflicted
+++ resolved
@@ -575,7 +575,6 @@
             {error, {find_client, Reason}}
     end.
 
-<<<<<<< HEAD
 maybe_check_health_check_topic(#{health_check_topic := Topic} = ConnectorState) when
     is_binary(Topic)
 ->
@@ -593,7 +592,7 @@
 maybe_check_health_check_topic(_) ->
     %% Cannot infer further information.  Maybe upgraded from older version.
     ?status_connected.
-=======
+
 is_alive(Pid) ->
     is_pid(Pid) andalso erlang:is_process_alive(Pid).
 
@@ -601,7 +600,6 @@
     Map#{error => Error};
 error_summary(Map, [Error | More]) ->
     Map#{first_error => Error, total_errors => length(More) + 1}.
->>>>>>> b14a138b
 
 check_if_healthy_leaders(ClientId, ClientPid, KafkaTopic, MaxPartitions) when is_pid(ClientPid) ->
     case wolff_client:get_leader_connections(ClientPid, KafkaTopic, MaxPartitions) of
