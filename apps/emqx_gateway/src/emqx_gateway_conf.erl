%%--------------------------------------------------------------------
%% Copyright (c) 2021-2023 EMQ Technologies Co., Ltd. All Rights Reserved.
%%
%% Licensed under the Apache License, Version 2.0 (the "License");
%% you may not use this file except in compliance with the License.
%% You may obtain a copy of the License at
%%
%%     http://www.apache.org/licenses/LICENSE-2.0
%%
%% Unless required by applicable law or agreed to in writing, software
%% distributed under the License is distributed on an "AS IS" BASIS,
%% WITHOUT WARRANTIES OR CONDITIONS OF ANY KIND, either express or implied.
%% See the License for the specific language governing permissions and
%% limitations under the License.
%%--------------------------------------------------------------------

%% @doc The gateway configuration management module
-module(emqx_gateway_conf).

-behaviour(emqx_config_handler).

%% Load/Unload
-export([
    load/0,
    unload/0
]).

%% APIs
-export([
    gateway/1,
    load_gateway/2,
    update_gateway/2,
    unload_gateway/1
]).

-export([
    listeners/1,
    listener/1,
    add_listener/3,
    update_listener/3,
    remove_listener/2
]).

-export([
    add_authn/2,
    add_authn/3,
    update_authn/2,
    update_authn/3,
    remove_authn/1,
    remove_authn/2
]).

-export([get_bind/1]).

%% internal exports
-export([
    unconvert_listeners/1,
    convert_listeners/2
]).

%% callbacks for emqx_config_handler
-export([
    pre_config_update/3,
    post_config_update/5
]).

-include_lib("emqx/include/logger.hrl").
-include_lib("emqx/include/emqx_authentication.hrl").
-define(AUTHN_BIN, ?EMQX_AUTHENTICATION_CONFIG_ROOT_NAME_BINARY).

-type atom_or_bin() :: atom() | binary().
-type ok_or_err() :: ok | {error, term()}.
-type map_or_err() :: {ok, map()} | {error, term()}.
-type listener_ref() :: {ListenerType :: atom_or_bin(), ListenerName :: atom_or_bin()}.

-define(IS_SSL(T), (T == <<"ssl_options">> orelse T == <<"dtls_options">>)).
-define(IGNORE_KEYS, [<<"listeners">>, ?AUTHN_BIN]).

%%--------------------------------------------------------------------
%%  Load/Unload
%%--------------------------------------------------------------------
-define(GATEWAY, [gateway]).

-spec load() -> ok.
load() ->
    emqx_conf:add_handler(?GATEWAY, ?MODULE).

-spec unload() -> ok.
unload() ->
    emqx_conf:remove_handler(?GATEWAY).

%%--------------------------------------------------------------------
%% APIs

-spec load_gateway(atom_or_bin(), map()) -> map_or_err().
load_gateway(GwName, Conf) ->
    NConf =
        case maps:take(<<"listeners">>, Conf) of
            error -> Conf;
            {Ls, Conf1} -> Conf1#{<<"listeners">> => unconvert_listeners(Ls)}
        end,
    ret_gw(GwName, update({?FUNCTION_NAME, bin(GwName), NConf})).

%% @doc convert listener array to map
unconvert_listeners(Ls) when is_list(Ls) ->
    lists:foldl(
        fun(Lis, Acc) ->
            {[Type, Name], Lis1} = maps_key_take([<<"type">>, <<"name">>], Lis),
            _ = validate_listener_name(Name),
            NLis1 = maps:without([<<"id">>, <<"running">>], Lis1),
            emqx_utils_maps:deep_merge(Acc, #{Type => #{Name => NLis1}})
        end,
        #{},
        Ls
    ).

maps_key_take(Ks, M) ->
    maps_key_take(Ks, M, []).
maps_key_take([], M, Acc) ->
    {lists:reverse(Acc), M};
maps_key_take([K | Ks], M, Acc) ->
    case maps:take(K, M) of
        error -> error(bad_key);
        {V, M1} -> maps_key_take(Ks, M1, [V | Acc])
    end.

validate_listener_name(Name) ->
    try
        {match, _} = re:run(Name, "^[0-9a-zA-Z_-]+$"),
        ok
    catch
        _:_ ->
            error(
                {badconf, #{
                    key => name,
                    value => Name,
                    reason => illegal_listener_name
                }}
            )
    end.

-spec update_gateway(atom_or_bin(), map()) -> map_or_err().
update_gateway(GwName, Conf0) ->
    Exclude0 = [listeners, ?EMQX_AUTHENTICATION_CONFIG_ROOT_NAME_ATOM],
    Exclude1 = [atom_to_binary(K, utf8) || K <- Exclude0],
    Conf = maps:without(Exclude0 ++ Exclude1, Conf0),
    ret_gw(GwName, update({?FUNCTION_NAME, bin(GwName), Conf})).

%% FIXME: delete cert files ??

-spec unload_gateway(atom_or_bin()) -> ok_or_err().
unload_gateway(GwName) ->
    ret_ok_err(update({?FUNCTION_NAME, bin(GwName)})).

%% @doc Get the gateway configurations.
%% Missing fields are filled with default values. This function is typically
%% used to show the user what configuration value is currently in effect.
-spec gateway(atom_or_bin()) -> map().
gateway(GwName0) ->
    GwName = bin(GwName0),
    Path = [<<"gateway">>, GwName],
    RawConf = emqx_config:fill_defaults(
        emqx_config:get_root_raw(Path)
    ),
    Confs = emqx_utils_maps:jsonable_map(
        emqx_utils_maps:deep_get(Path, RawConf)
    ),
    LsConf = maps:get(<<"listeners">>, Confs, #{}),
    Confs#{<<"listeners">> => convert_listeners(GwName, LsConf)}.

%% @doc convert listeners map to array
convert_listeners(GwName, Ls) when is_map(Ls) ->
    lists:append([
        do_convert_listener(GwName, Type, maps:to_list(Conf))
     || {Type, Conf} <- maps:to_list(Ls)
    ]).

do_convert_listener(GwName, LType, Conf) ->
    [
        do_convert_listener2(GwName, LType, LName, LConf)
     || {LName, LConf} <- Conf, is_map(LConf)
    ].

do_convert_listener2(GwName, LType, LName, LConf) ->
    ListenerId = emqx_gateway_utils:listener_id(GwName, LType, LName),
    LConf#{
        id => ListenerId,
        type => LType,
        name => LName
    }.

get_bind(#{bind := Bind}) ->
    emqx_gateway_utils:parse_listenon(Bind);
get_bind(#{<<"bind">> := Bind}) ->
    emqx_gateway_utils:parse_listenon(Bind).

-spec listeners(atom_or_bin()) -> [map()].
listeners(GwName0) ->
    GwName = bin(GwName0),
    RawConf = emqx_config:fill_defaults(
        emqx_config:get_root_raw([<<"gateway">>])
    ),
    Listeners = emqx_utils_maps:jsonable_map(
        emqx_utils_maps:deep_get(
            [<<"gateway">>, GwName, <<"listeners">>], RawConf
        )
    ),
    convert_listeners(GwName, Listeners).

-spec listener(binary()) -> {ok, map()} | {error, not_found} | {error, any()}.
listener(ListenerId) ->
    {GwName, Type, LName} = emqx_gateway_utils:parse_listener_id(ListenerId),
    RootConf = emqx_config:fill_defaults(
        emqx_config:get_root_raw([<<"gateway">>])
    ),
    try
        Path = [<<"gateway">>, GwName, <<"listeners">>, Type, LName],
        LConf = emqx_utils_maps:deep_get(Path, RootConf),
        Running = emqx_gateway_utils:is_running(
            binary_to_existing_atom(ListenerId), LConf
        ),
        {ok,
            emqx_utils_maps:jsonable_map(
                LConf#{
                    id => ListenerId,
                    type => Type,
                    name => LName,
                    running => Running
                }
            )}
    catch
        error:{config_not_found, _} ->
            {error, not_found};
        _Class:Reason ->
            {error, Reason}
    end.

-spec add_listener(atom_or_bin(), listener_ref(), map()) -> map_or_err().
add_listener(GwName, ListenerRef, Conf) ->
    ret_listener_or_err(
        GwName,
        ListenerRef,
        update({?FUNCTION_NAME, bin(GwName), bin(ListenerRef), Conf})
    ).

-spec update_listener(atom_or_bin(), listener_ref(), map()) -> map_or_err().
update_listener(GwName, ListenerRef, Conf) ->
    ret_listener_or_err(
        GwName,
        ListenerRef,
        update({?FUNCTION_NAME, bin(GwName), bin(ListenerRef), Conf})
    ).

-spec remove_listener(atom_or_bin(), listener_ref()) -> ok_or_err().
remove_listener(GwName, ListenerRef) ->
    ret_ok_err(update({?FUNCTION_NAME, bin(GwName), bin(ListenerRef)})).

-spec add_authn(atom_or_bin(), map()) -> map_or_err().
add_authn(GwName, Conf) ->
    ret_authn(GwName, update({?FUNCTION_NAME, bin(GwName), Conf})).

-spec add_authn(atom_or_bin(), listener_ref(), map()) -> map_or_err().
add_authn(GwName, ListenerRef, Conf) ->
    ret_authn(
        GwName,
        ListenerRef,
        update({?FUNCTION_NAME, bin(GwName), bin(ListenerRef), Conf})
    ).

-spec update_authn(atom_or_bin(), map()) -> map_or_err().
update_authn(GwName, Conf) ->
    ret_authn(GwName, update({?FUNCTION_NAME, bin(GwName), Conf})).

-spec update_authn(atom_or_bin(), listener_ref(), map()) -> map_or_err().
update_authn(GwName, ListenerRef, Conf) ->
    ret_authn(
        GwName,
        ListenerRef,
        update({?FUNCTION_NAME, bin(GwName), bin(ListenerRef), Conf})
    ).

-spec remove_authn(atom_or_bin()) -> ok_or_err().
remove_authn(GwName) ->
    ret_ok_err(update({?FUNCTION_NAME, bin(GwName)})).

-spec remove_authn(atom_or_bin(), listener_ref()) -> ok_or_err().
remove_authn(GwName, ListenerRef) ->
    ret_ok_err(update({?FUNCTION_NAME, bin(GwName), bin(ListenerRef)})).

%% @private
update(Req) ->
    res(emqx_conf:update([gateway], Req, #{override_to => cluster})).

res({ok, Result}) -> {ok, Result};
res({error, {pre_config_update, ?MODULE, Reason}}) -> {error, Reason};
res({error, {post_config_update, ?MODULE, Reason}}) -> {error, Reason};
res({error, Reason}) -> {error, Reason}.

bin({LType, LName}) ->
    {bin(LType), bin(LName)};
bin(A) when is_atom(A) ->
    atom_to_binary(A);
bin(B) when is_binary(B) ->
    B.

ret_ok_err({ok, _}) -> ok;
ret_ok_err(Err) -> Err.

ret_gw(GwName, {ok, #{raw_config := GwConf}}) ->
    GwConf1 = emqx_utils_maps:deep_get([bin(GwName)], GwConf),
    LsConf = emqx_utils_maps:deep_get(
        [bin(GwName), <<"listeners">>],
        GwConf,
        #{}
    ),
    NLsConf =
        lists:foldl(
            fun({LType, SubConf}, Acc) ->
                NLConfs =
                    lists:map(
                        fun({LName, LConf}) ->
                            do_convert_listener2(GwName, LType, LName, LConf)
                        end,
                        maps:to_list(SubConf)
                    ),
                [NLConfs | Acc]
            end,
            [],
            maps:to_list(LsConf)
        ),
    {ok, maps:merge(GwConf1, #{<<"listeners">> => lists:append(NLsConf)})};
ret_gw(_GwName, Err) ->
    Err.

ret_authn(GwName, {ok, #{raw_config := GwConf}}) ->
    Authn = emqx_utils_maps:deep_get(
        [bin(GwName), <<"authentication">>],
        GwConf
    ),
    {ok, Authn};
ret_authn(_GwName, Err) ->
    Err.

ret_authn(GwName, {LType, LName}, {ok, #{raw_config := GwConf}}) ->
    Authn = emqx_utils_maps:deep_get(
        [
            bin(GwName),
            <<"listeners">>,
            bin(LType),
            bin(LName),
            <<"authentication">>
        ],
        GwConf
    ),
    {ok, Authn};
ret_authn(_, _, Err) ->
    Err.

ret_listener_or_err(GwName, {LType, LName}, {ok, #{raw_config := GwConf}}) ->
    LConf = emqx_utils_maps:deep_get(
        [bin(GwName), <<"listeners">>, bin(LType), bin(LName)],
        GwConf
    ),
    {ok, do_convert_listener2(GwName, LType, LName, LConf)};
ret_listener_or_err(_, _, Err) ->
    Err.

%%--------------------------------------------------------------------
%% Config Handler
%%--------------------------------------------------------------------

-spec pre_config_update(
    list(atom()),
    emqx_config:update_request(),
    emqx_config:raw_config()
) ->
    {ok, emqx_config:update_request()} | {error, term()}.
pre_config_update(?GATEWAY, {load_gateway, GwName, Conf}, RawConf) ->
    case maps:get(GwName, RawConf, undefined) of
        undefined ->
            NConf = tune_gw_certs(fun convert_certs/2, GwName, Conf),
            {ok, emqx_utils_maps:deep_put([GwName], RawConf, NConf)};
        _ ->
            badres_gateway(already_exist, GwName)
    end;
pre_config_update(?GATEWAY, {update_gateway, GwName, Conf}, RawConf) ->
    case maps:get(GwName, RawConf, undefined) of
        undefined ->
            badres_gateway(not_found, GwName);
        GwRawConf ->
            Conf1 = maps:without(?IGNORE_KEYS, Conf),
            NConf = tune_gw_certs(fun convert_certs/2, GwName, Conf1),
            NConf1 = maps:merge(GwRawConf, NConf),
            {ok, emqx_utils_maps:deep_put([GwName], RawConf, NConf1)}
    end;
<<<<<<< HEAD
pre_config_update(_, {unload_gateway, GwName}, RawConf) ->
=======
pre_config_update(?GATEWAY, {unload_gateway, GwName}, RawConf) ->
    _ = tune_gw_certs(
        fun clear_certs/2,
        GwName,
        maps:get(GwName, RawConf, #{})
    ),
>>>>>>> aecea505
    {ok, maps:remove(GwName, RawConf)};
pre_config_update(?GATEWAY, {add_listener, GwName, {LType, LName}, Conf}, RawConf) ->
    case get_listener(GwName, LType, LName, RawConf) of
        undefined ->
            NConf = convert_certs(certs_dir(GwName), Conf),
            NListener = #{LType => #{LName => NConf}},
            {ok,
                emqx_utils_maps:deep_merge(
                    RawConf,
                    #{GwName => #{<<"listeners">> => NListener}}
                )};
        _ ->
            badres_listener(already_exist, GwName, LType, LName)
    end;
pre_config_update(?GATEWAY, {update_listener, GwName, {LType, LName}, Conf}, RawConf) ->
    case get_listener(GwName, LType, LName, RawConf) of
        undefined ->
            badres_listener(not_found, GwName, LType, LName);
        _OldConf ->
            NConf = convert_certs(certs_dir(GwName), Conf),
            NRawConf = emqx_utils_maps:deep_put(
                [GwName, <<"listeners">>, LType, LName],
                RawConf,
                NConf
            ),
            {ok, NRawConf}
    end;
pre_config_update(?GATEWAY, {remove_listener, GwName, {LType, LName}}, RawConf) ->
    case get_listener(GwName, LType, LName, RawConf) of
        undefined ->
            {ok, RawConf};
<<<<<<< HEAD
        _OldConf ->
=======
        OldConf ->
            clear_certs(certs_dir(GwName), OldConf),
            Path = [GwName, <<"listeners">>, LType, LName],
>>>>>>> aecea505
            {ok, emqx_utils_maps:deep_remove(Path, RawConf)}
    end;
pre_config_update(?GATEWAY, {add_authn, GwName, Conf}, RawConf) ->
    case get_authn(GwName, RawConf) of
        undefined ->
            CertsDir = authn_certs_dir(GwName, Conf),
            Conf1 = emqx_authentication_config:convert_certs(CertsDir, Conf),
            {ok,
                emqx_utils_maps:deep_merge(
                    RawConf,
                    #{GwName => #{?AUTHN_BIN => Conf1}}
                )};
        _ ->
            badres_authn(already_exist, GwName)
    end;
pre_config_update(?GATEWAY, {add_authn, GwName, {LType, LName}, Conf}, RawConf) ->
    case get_listener(GwName, LType, LName, RawConf) of
        undefined ->
            badres_listener(not_found, GwName, LType, LName);
        Listener ->
            case maps:get(?AUTHN_BIN, Listener, undefined) of
                undefined ->
                    CertsDir = authn_certs_dir(GwName, LType, LName, Conf),
                    Conf1 = emqx_authentication_config:convert_certs(CertsDir, Conf),
                    NListener = maps:put(?AUTHN_BIN, Conf1, Listener),
                    NGateway = #{
                        GwName =>
                            #{
                                <<"listeners">> =>
                                    #{LType => #{LName => NListener}}
                            }
                    },
                    {ok, emqx_utils_maps:deep_merge(RawConf, NGateway)};
                _ ->
                    badres_listener_authn(already_exist, GwName, LType, LName)
            end
    end;
<<<<<<< HEAD
pre_config_update(_, {update_authn, GwName, Conf}, RawConf) ->
    Path = [GwName, ?AUTHN_BIN],
    case emqx_utils_maps:deep_get(Path, RawConf, undefined) of
=======
pre_config_update(?GATEWAY, {update_authn, GwName, Conf}, RawConf) ->
    case get_authn(GwName, RawConf) of
>>>>>>> aecea505
        undefined ->
            badres_authn(not_found, GwName);
        _OldConf ->
            CertsDir = authn_certs_dir(GwName, Conf),
            Conf1 = emqx_authentication_config:convert_certs(CertsDir, Conf),
            {ok, emqx_utils_maps:deep_put(Path, RawConf, Conf1)}
    end;
<<<<<<< HEAD
pre_config_update(_, {update_authn, GwName, {LType, LName}, Conf}, RawConf) ->
    Path = [GwName, <<"listeners">>, LType, LName],
    case emqx_utils_maps:deep_get(Path, RawConf, undefined) of
=======
pre_config_update(?GATEWAY, {update_authn, GwName, {LType, LName}, Conf}, RawConf) ->
    case get_listener(GwName, LType, LName, RawConf) of
>>>>>>> aecea505
        undefined ->
            badres_listener(not_found, GwName, LType, LName);
        Listener ->
            case maps:get(?AUTHN_BIN, Listener, undefined) of
                undefined ->
                    badres_listener_authn(not_found, GwName, LType, LName);
                OldAuthnConf ->
                    CertsDir = authn_certs_dir(GwName, LType, LName, OldAuthnConf),
                    Conf1 = emqx_authentication_config:convert_certs(CertsDir, Conf),
                    NListener = maps:put(
                        ?AUTHN_BIN,
                        Conf1,
                        Listener
                    ),
                    {ok, emqx_utils_maps:deep_put(Path, RawConf, NListener)}
            end
    end;
<<<<<<< HEAD
pre_config_update(_, {remove_authn, GwName}, RawConf) ->
    Path = [GwName, ?AUTHN_BIN],
    {ok, emqx_utils_maps:deep_remove(Path, RawConf)};
pre_config_update(_, {remove_authn, GwName, {LType, LName}}, RawConf) ->
=======
pre_config_update(?GATEWAY, {remove_authn, GwName}, RawConf) ->
    case get_authn(GwName, RawConf) of
        undefined ->
            ok;
        OldAuthnConf ->
            CertsDir = authn_certs_dir(GwName, OldAuthnConf),
            emqx_authentication_config:clear_certs(CertsDir, OldAuthnConf)
    end,
    {ok,
        emqx_utils_maps:deep_remove(
            [GwName, ?AUTHN_BIN], RawConf
        )};
pre_config_update(?GATEWAY, {remove_authn, GwName, {LType, LName}}, RawConf) ->
>>>>>>> aecea505
    Path = [GwName, <<"listeners">>, LType, LName, ?AUTHN_BIN],
    {ok, emqx_utils_maps:deep_remove(Path, RawConf)};
pre_config_update(?GATEWAY, NewRawConf0 = #{}, OldRawConf = #{}) ->
    %% FIXME don't support gateway's listener's authn update.
    %% load all authentications
    NewRawConf1 = pre_load_authentications(NewRawConf0, OldRawConf),
    %% load all listeners
    NewRawConf2 = pre_load_listeners(NewRawConf1, OldRawConf),
    %% load all gateway
    NewRawConf3 = pre_load_gateways(NewRawConf2, OldRawConf),
    {ok, NewRawConf3};
pre_config_update(Path, UnknownReq, _RawConf) ->
    ?SLOG(error, #{
        msg => "unknown_gateway_update_request",
        request => UnknownReq,
        path => Path
    }),
    {error, badreq}.

pre_load_gateways(NewConf, OldConf) ->
    %% unload old gateways
    maps:foreach(
        fun(GwName, _OldGwConf) ->
            case maps:find(GwName, NewConf) of
                error -> pre_config_update(?GATEWAY, {unload_gateway, GwName}, OldConf);
                _ -> ok
            end
        end,
        OldConf
    ),
    %% load/update gateways
    maps:map(
        fun(GwName, NewGwConf) ->
            case maps:find(GwName, OldConf) of
                {ok, NewGwConf} ->
                    NewGwConf;
                {ok, _OldGwConf} ->
                    {ok, #{GwName := NewGwConf1}} = pre_config_update(
                        ?GATEWAY, {update_gateway, GwName, NewGwConf}, OldConf
                    ),
                    %% update gateway should pass through ignore keys(listener/authn)
                    PassThroughConf = maps:with(?IGNORE_KEYS, NewGwConf),
                    NewGwConf2 = maps:without(?IGNORE_KEYS, NewGwConf1),
                    maps:merge(NewGwConf2, PassThroughConf);
                error ->
                    {ok, #{GwName := NewGwConf1}} = pre_config_update(
                        ?GATEWAY, {load_gateway, GwName, NewGwConf}, OldConf
                    ),
                    NewGwConf1
            end
        end,
        NewConf
    ).

pre_load_listeners(NewConf, OldConf) ->
    %% remove listeners
    maps:foreach(
        fun(GwName, GwConf) ->
            Listeners = maps:get(<<"listeners">>, GwConf, #{}),
            remove_listeners(GwName, NewConf, OldConf, Listeners)
        end,
        OldConf
    ),
    %% add/update listeners
    maps:map(
        fun(GwName, GwConf) ->
            Listeners = maps:get(<<"listeners">>, GwConf, #{}),
            NewListeners = create_or_update_listeners(GwName, OldConf, Listeners),
            maps:put(<<"listeners">>, NewListeners, GwConf)
        end,
        NewConf
    ).

create_or_update_listeners(GwName, OldConf, Listeners) ->
    maps:map(
        fun(LType, LConf) ->
            maps:map(
                fun(LName, LConf1) ->
                    NConf =
                        case get_listener(GwName, LType, LName, OldConf) of
                            undefined ->
                                {ok, NConf0} =
                                    pre_config_update(
                                        ?GATEWAY,
                                        {add_listener, GwName, {LType, LName}, LConf1},
                                        OldConf
                                    ),
                                NConf0;
                            _ ->
                                {ok, NConf0} =
                                    pre_config_update(
                                        ?GATEWAY,
                                        {update_listener, GwName, {LType, LName}, LConf1},
                                        OldConf
                                    ),
                                NConf0
                        end,
                    get_listener(GwName, LType, LName, NConf)
                end,
                LConf
            )
        end,
        Listeners
    ).

remove_listeners(GwName, NewConf, OldConf, Listeners) ->
    maps:foreach(
        fun(LType, LConf) ->
            maps:foreach(
                fun(LName, _LConf1) ->
                    case get_listener(GwName, LType, LName, NewConf) of
                        undefined ->
                            pre_config_update(
                                ?GATEWAY, {remove_listener, GwName, {LType, LName}}, OldConf
                            );
                        _ ->
                            ok
                    end
                end,
                LConf
            )
        end,
        Listeners
    ).

get_listener(GwName, LType, LName, NewConf) ->
    emqx_utils_maps:deep_get(
        [GwName, <<"listeners">>, LType, LName], NewConf, undefined
    ).

get_authn(GwName, Conf) ->
    emqx_utils_maps:deep_get([GwName, ?AUTHN_BIN], Conf, undefined).

pre_load_authentications(NewConf, OldConf) ->
    %% remove authentications when not in new config
    maps:foreach(
        fun(GwName, OldGwConf) ->
            case
                maps:get(?AUTHN_BIN, OldGwConf, undefined) =/= undefined andalso
                    get_authn(GwName, NewConf) =:= undefined
            of
                true ->
                    pre_config_update(?GATEWAY, {remove_authn, GwName}, OldConf);
                false ->
                    ok
            end
        end,
        OldConf
    ),
    %% add/update authentications
    maps:map(
        fun(GwName, NewGwConf) ->
            case get_authn(GwName, OldConf) of
                undefined ->
                    case maps:get(?AUTHN_BIN, NewGwConf, undefined) of
                        undefined ->
                            NewGwConf;
                        AuthN ->
                            {ok, #{GwName := #{?AUTHN_BIN := NAuthN}}} =
                                pre_config_update(?GATEWAY, {add_authn, GwName, AuthN}, OldConf),
                            maps:put(?AUTHN_BIN, NAuthN, NewGwConf)
                    end;
                OldAuthN ->
                    case maps:get(?AUTHN_BIN, NewGwConf, undefined) of
                        undefined ->
                            NewGwConf;
                        OldAuthN ->
                            NewGwConf;
                        NewAuthN ->
                            {ok, #{GwName := #{?AUTHN_BIN := NAuthN}}} =
                                pre_config_update(
                                    ?GATEWAY, {update_authn, GwName, NewAuthN}, OldConf
                                ),
                            maps:put(?AUTHN_BIN, NAuthN, NewGwConf)
                    end
            end
        end,
        NewConf
    ).

badres_gateway(not_found, GwName) ->
    {error,
        {badres, #{
            resource => gateway,
            gateway => GwName,
            reason => not_found
        }}};
badres_gateway(already_exist, GwName) ->
    {error,
        {badres, #{
            resource => gateway,
            gateway => GwName,
            reason => already_exist
        }}}.

badres_listener(not_found, GwName, LType, LName) ->
    {error,
        {badres, #{
            resource => listener,
            gateway => GwName,
            listener => {GwName, LType, LName},
            reason => not_found
        }}};
badres_listener(already_exist, GwName, LType, LName) ->
    {error,
        {badres, #{
            resource => listener,
            gateway => GwName,
            listener => {GwName, LType, LName},
            reason => already_exist
        }}}.

badres_authn(not_found, GwName) ->
    {error,
        {badres, #{
            resource => authn,
            gateway => GwName,
            reason => not_found
        }}};
badres_authn(already_exist, GwName) ->
    {error,
        {badres, #{
            resource => authn,
            gateway => GwName,
            reason => already_exist
        }}}.

badres_listener_authn(not_found, GwName, LType, LName) ->
    {error,
        {badres, #{
            resource => listener_authn,
            gateway => GwName,
            listener => {GwName, LType, LName},
            reason => not_found
        }}};
badres_listener_authn(already_exist, GwName, LType, LName) ->
    {error,
        {badres, #{
            resource => listener_authn,
            gateway => GwName,
            listener => {GwName, LType, LName},
            reason => already_exist
        }}}.

-spec post_config_update(
    list(atom()),
    emqx_config:update_request(),
    emqx_config:config(),
    emqx_config:config(),
    emqx_config:app_envs()
) ->
    ok | {ok, Result :: any()} | {error, Reason :: term()}.

post_config_update(?GATEWAY, Req, NewConfig, OldConfig, _AppEnvs) when is_tuple(Req) ->
    [_Tag, GwName0 | _] = tuple_to_list(Req),
    GwName = binary_to_existing_atom(GwName0),

    case {maps:get(GwName, NewConfig, undefined), maps:get(GwName, OldConfig, undefined)} of
        {undefined, undefined} ->
            %% nothing to change
            ok;
        {undefined, Old} when is_map(Old) ->
            emqx_gateway:unload(GwName);
        {New, undefined} when is_map(New) ->
            emqx_gateway:load(GwName, New);
        {New, Old} when is_map(New), is_map(Old) ->
            emqx_gateway:update(GwName, New)
    end;
post_config_update(?GATEWAY, _Req = #{}, NewConfig, OldConfig, _AppEnvs) ->
    %% unload gateways
    maps:foreach(
        fun(GwName, _OldGwConf) ->
            case maps:get(GwName, NewConfig, undefined) of
                undefined ->
                    emqx_gateway:unload(GwName);
                _ ->
                    ok
            end
        end,
        OldConfig
    ),
    %% load/update gateways
    maps:foreach(
        fun(GwName, NewGwConf) ->
            case maps:get(GwName, OldConfig, undefined) of
                undefined ->
                    emqx_gateway:load(GwName, NewGwConf);
                _ ->
                    emqx_gateway:update(GwName, NewGwConf)
            end
        end,
        NewConfig
    ),
    ok.

%%--------------------------------------------------------------------
%% Internal functions
%%--------------------------------------------------------------------

tune_gw_certs(Fun, GwName, Conf) ->
    apply_to_gateway_basic_confs(
        Fun,
        GwName,
        apply_to_listeners(Fun, GwName, Conf)
    ).

apply_to_listeners(Fun, GwName, Conf) ->
    SubDir = certs_dir(GwName),
    case maps:get(<<"listeners">>, Conf, undefined) of
        undefined ->
            Conf;
        Liss ->
            maps:put(
                <<"listeners">>,
                maps:map(
                    fun(_, Lis) ->
                        maps:map(
                            fun(_, LisConf) ->
                                erlang:apply(Fun, [SubDir, LisConf])
                            end,
                            Lis
                        )
                    end,
                    Liss
                ),
                Conf
            )
    end.

apply_to_gateway_basic_confs(Fun, <<"exproto">>, Conf) ->
    SvrDir = filename:join(["exproto", "server"]),
    HdrDir = filename:join(["exproto", "handler"]),
    Conf1 =
        case maps:get(<<"server">>, Conf, undefined) of
            undefined ->
                Conf;
            ServerConf ->
                maps:put(<<"server">>, erlang:apply(Fun, [SvrDir, ServerConf]), Conf)
        end,
    case maps:get(<<"handler">>, Conf1, undefined) of
        undefined -> Conf1;
        HandlerConf -> maps:put(<<"handler">>, erlang:apply(Fun, [HdrDir, HandlerConf]), Conf1)
    end;
apply_to_gateway_basic_confs(_Fun, _GwName, Conf) ->
    Conf.

certs_dir(GwName) when is_binary(GwName) ->
    GwName.

authn_certs_dir(GwName, ListenerType, ListenerName, AuthnConf) ->
    ChainName = emqx_gateway_utils:listener_chain(GwName, ListenerType, ListenerName),
    emqx_authentication_config:certs_dir(ChainName, AuthnConf).

authn_certs_dir(GwName, AuthnConf) when is_binary(GwName) ->
    authn_certs_dir(binary_to_existing_atom(GwName), AuthnConf);
authn_certs_dir(GwName, AuthnConf) ->
    emqx_authentication_config:certs_dir(
        emqx_gateway_utils:global_chain(GwName),
        AuthnConf
    ).

convert_certs(SubDir, Conf) ->
    convert_certs(<<"dtls_options">>, SubDir, convert_certs(<<"ssl_options">>, SubDir, Conf)).

convert_certs(Type, SubDir, Conf) ->
    SSL = maps:get(Type, Conf, undefined),
    case is_map(SSL) andalso emqx_tls_lib:ensure_ssl_files(SubDir, SSL) of
        false ->
            Conf;
        {ok, NSSL = #{}} ->
            Conf#{Type => NSSL};
        {error, Reason} ->
            ?SLOG(error, Reason#{msg => bad_ssl_config}),
            throw({bad_ssl_config, Reason})
    end.<|MERGE_RESOLUTION|>--- conflicted
+++ resolved
@@ -393,16 +393,7 @@
             NConf1 = maps:merge(GwRawConf, NConf),
             {ok, emqx_utils_maps:deep_put([GwName], RawConf, NConf1)}
     end;
-<<<<<<< HEAD
-pre_config_update(_, {unload_gateway, GwName}, RawConf) ->
-=======
 pre_config_update(?GATEWAY, {unload_gateway, GwName}, RawConf) ->
-    _ = tune_gw_certs(
-        fun clear_certs/2,
-        GwName,
-        maps:get(GwName, RawConf, #{})
-    ),
->>>>>>> aecea505
     {ok, maps:remove(GwName, RawConf)};
 pre_config_update(?GATEWAY, {add_listener, GwName, {LType, LName}, Conf}, RawConf) ->
     case get_listener(GwName, LType, LName, RawConf) of
@@ -434,13 +425,8 @@
     case get_listener(GwName, LType, LName, RawConf) of
         undefined ->
             {ok, RawConf};
-<<<<<<< HEAD
         _OldConf ->
-=======
-        OldConf ->
-            clear_certs(certs_dir(GwName), OldConf),
             Path = [GwName, <<"listeners">>, LType, LName],
->>>>>>> aecea505
             {ok, emqx_utils_maps:deep_remove(Path, RawConf)}
     end;
 pre_config_update(?GATEWAY, {add_authn, GwName, Conf}, RawConf) ->
@@ -478,14 +464,9 @@
                     badres_listener_authn(already_exist, GwName, LType, LName)
             end
     end;
-<<<<<<< HEAD
-pre_config_update(_, {update_authn, GwName, Conf}, RawConf) ->
+pre_config_update(?GATEWAY, {update_authn, GwName, Conf}, RawConf) ->
     Path = [GwName, ?AUTHN_BIN],
-    case emqx_utils_maps:deep_get(Path, RawConf, undefined) of
-=======
-pre_config_update(?GATEWAY, {update_authn, GwName, Conf}, RawConf) ->
     case get_authn(GwName, RawConf) of
->>>>>>> aecea505
         undefined ->
             badres_authn(not_found, GwName);
         _OldConf ->
@@ -493,14 +474,9 @@
             Conf1 = emqx_authentication_config:convert_certs(CertsDir, Conf),
             {ok, emqx_utils_maps:deep_put(Path, RawConf, Conf1)}
     end;
-<<<<<<< HEAD
-pre_config_update(_, {update_authn, GwName, {LType, LName}, Conf}, RawConf) ->
+pre_config_update(?GATEWAY, {update_authn, GwName, {LType, LName}, Conf}, RawConf) ->
     Path = [GwName, <<"listeners">>, LType, LName],
-    case emqx_utils_maps:deep_get(Path, RawConf, undefined) of
-=======
-pre_config_update(?GATEWAY, {update_authn, GwName, {LType, LName}, Conf}, RawConf) ->
     case get_listener(GwName, LType, LName, RawConf) of
->>>>>>> aecea505
         undefined ->
             badres_listener(not_found, GwName, LType, LName);
         Listener ->
@@ -518,26 +494,10 @@
                     {ok, emqx_utils_maps:deep_put(Path, RawConf, NListener)}
             end
     end;
-<<<<<<< HEAD
-pre_config_update(_, {remove_authn, GwName}, RawConf) ->
+pre_config_update(?GATEWAY, {remove_authn, GwName}, RawConf) ->
     Path = [GwName, ?AUTHN_BIN],
     {ok, emqx_utils_maps:deep_remove(Path, RawConf)};
-pre_config_update(_, {remove_authn, GwName, {LType, LName}}, RawConf) ->
-=======
-pre_config_update(?GATEWAY, {remove_authn, GwName}, RawConf) ->
-    case get_authn(GwName, RawConf) of
-        undefined ->
-            ok;
-        OldAuthnConf ->
-            CertsDir = authn_certs_dir(GwName, OldAuthnConf),
-            emqx_authentication_config:clear_certs(CertsDir, OldAuthnConf)
-    end,
-    {ok,
-        emqx_utils_maps:deep_remove(
-            [GwName, ?AUTHN_BIN], RawConf
-        )};
 pre_config_update(?GATEWAY, {remove_authn, GwName, {LType, LName}}, RawConf) ->
->>>>>>> aecea505
     Path = [GwName, <<"listeners">>, LType, LName, ?AUTHN_BIN],
     {ok, emqx_utils_maps:deep_remove(Path, RawConf)};
 pre_config_update(?GATEWAY, NewRawConf0 = #{}, OldRawConf = #{}) ->
