--- conflicted
+++ resolved
@@ -56,16 +56,8 @@
 
 form(Mod, Form) ->
     case Form of
-<<<<<<< HEAD
         ?Q("-module('@_').") ->
             {[Form], fix_spec_attrs(), fix_spec_funcs(Mod)};
-=======
-        ?Q("-emqx_resource_api_path('@Path').") ->
-            {fix_spec_attrs() ++ fix_api_attrs(Mod, erl_syntax:concrete(Path))
-             ++ fix_api_exports(),
-             [],
-             fix_spec_funcs(Mod) ++ fix_api_funcs(Mod)};
->>>>>>> a564e0c4
         _ ->
             %io:format("---other form: ~p~n", [Form]),
             {[Form], [], []}
@@ -79,51 +71,10 @@
 fix_spec_funcs(_Mod) ->
     [ ?Q("emqx_resource_schema() -> <<\"demo_swagger_schema\">>.")
     , ?Q("structs() -> [\"config\"].")
-<<<<<<< HEAD
     , ?Q("fields(\"config\") -> "
            "[fun (type) -> \"schema\"; "
            "    (_) -> undefined "
            " end];"
          "fields(\"schema\") -> schema()."
         )
-    ].
-=======
-    ].
-
-fix_api_attrs(Mod, Path) ->
-    BaseName = atom_to_list(Mod),
-    [erl_syntax:revert(
-        erl_syntax:attribute(?Q("rest_api"), [
-            erl_syntax:abstract(#{
-                name => list_to_atom(Act ++ "_" ++ BaseName),
-                method => Method,
-                path => mk_path(Path, WithId),
-                func => Func,
-                descr => Act ++ " the " ++ BaseName})]))
-       || {Act, Method, WithId, Func} <- [
-            {"list", 'GET', noid, api_get_all},
-            {"get", 'GET', id, api_get},
-            {"update", 'PUT', id, api_put},
-            {"delete", 'DELETE', id, api_delete}]].
-
-fix_api_exports() ->
-    [?Q("-export([api_get_all/2, api_get/2, api_put/2, api_delete/2]).")].
-
-fix_api_funcs(Mod) ->
-    [erl_syntax:revert(?Q(
-        "api_get_all(Binding, Params) ->
-            emqx_resource_api:get_all('@Mod@', Binding, Params).")),
-     erl_syntax:revert(?Q(
-        "api_get(Binding, Params) ->
-            emqx_resource_api:get('@Mod@', Binding, Params).")),
-     erl_syntax:revert(?Q(
-        "api_put(Binding, Params) ->
-            emqx_resource_api:put('@Mod@', Binding, Params).")),
-     erl_syntax:revert(?Q(
-        "api_delete(Binding, Params) ->
-            emqx_resource_api:delete('@Mod@', Binding, Params)."))
-    ].
-
-mk_path(Path, id) -> string:trim(Path, trailing, "/") ++ "/:bin:id";
-mk_path(Path, noid) -> Path.
->>>>>>> a564e0c4
+    ].