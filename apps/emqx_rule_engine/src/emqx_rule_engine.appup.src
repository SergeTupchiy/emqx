%% -*- mode: erlang -*-
{VSN,
  [{"4.4.0",
    [ {update, emqx_rule_metrics, {advanced, ["4.4.0"]}}
    , {load_module,emqx_rule_events,brutal_purge,soft_purge,[]}
    , {load_module,emqx_rule_engine,brutal_purge,soft_purge,[]}
    , {load_module,emqx_rule_runtime,brutal_purge,soft_purge,[]}
    , {load_module,emqx_rule_engine_api,brutal_purge,soft_purge,[]}
    ]},
   {<<".*">>,[]}],
  [{"4.4.0",
    [ {update, emqx_rule_metrics, {advanced, ["4.4.0"]}}
    , {load_module,emqx_rule_events,brutal_purge,soft_purge,[]}
<<<<<<< HEAD
=======
    , {load_module,emqx_rule_registry,brutal_purge,soft_purge,[]}
    , {load_module,emqx_rule_runtime,brutal_purge,soft_purge,[]}
    , {load_module,emqx_rule_engine,brutal_purge,soft_purge,[]}
    , {load_module,emqx_rule_engine_api,brutal_purge,soft_purge,[]}
    ]},
   {"4.3.4",
    [ {update, emqx_rule_metrics, {advanced, ["4.3.4"]}}
    , {load_module,emqx_rule_events,brutal_purge,soft_purge,[]}
    , {load_module,emqx_rule_registry,brutal_purge,soft_purge,[]}
    , {load_module,emqx_rule_runtime,brutal_purge,soft_purge,[]}
    , {load_module,emqx_rule_engine,brutal_purge,soft_purge,[]}
    , {load_module,emqx_rule_engine_api,brutal_purge,soft_purge,[]}
    ]},
   {"4.3.3",
    [ {update, emqx_rule_metrics, {advanced, ["4.3.3"]}}
    , {load_module,emqx_rule_events,brutal_purge,soft_purge,[]}
    , {load_module,emqx_rule_registry,brutal_purge,soft_purge,[]}
    , {load_module,emqx_rule_actions,brutal_purge,soft_purge,[]}
    , {load_module,emqx_rule_engine,brutal_purge,soft_purge,[]}
    , {load_module,emqx_rule_runtime,brutal_purge,soft_purge,[]}
    , {load_module,emqx_rule_engine_api,brutal_purge,soft_purge,[]}
    ]},
   {"4.3.2",
    [ {update, emqx_rule_metrics, {advanced, ["4.3.2"]}}
    , {load_module,emqx_rule_events,brutal_purge,soft_purge,[]}
    , {load_module,emqx_rule_registry,brutal_purge,soft_purge,[]}
    , {apply,{emqx_stats,cancel_update,[rule_registery_stats]}}
    , {load_module,emqx_rule_engine,brutal_purge,soft_purge,[]}
    , {load_module,emqx_rule_actions,brutal_purge,soft_purge,[]}
    , {load_module,emqx_rule_runtime,brutal_purge,soft_purge,[]}
    , {load_module,emqx_rule_engine_api,brutal_purge,soft_purge,[]}
    ]},
   {"4.3.1",
    [ {update, emqx_rule_metrics, {advanced, ["4.3.1"]}}
    , {load_module,emqx_rule_events,brutal_purge,soft_purge,[]}
    , {load_module,emqx_rule_engine,brutal_purge,soft_purge,[]}
    , {load_module,emqx_rule_registry,brutal_purge,soft_purge,[]}
    , {apply,{emqx_stats,cancel_update,[rule_registery_stats]}}
    , {load_module,emqx_rule_actions,brutal_purge,soft_purge,[]}
    , {load_module,emqx_rule_runtime,brutal_purge,soft_purge,[]}
    , {load_module,emqx_rule_engine_api,brutal_purge,soft_purge,[]}
    ]},
   {"4.3.0",
    [ {update, emqx_rule_metrics, {advanced, ["4.3.0"]}}
    , {load_module,emqx_rule_events,brutal_purge,soft_purge,[]}
    , {load_module,emqx_rule_funcs,brutal_purge,soft_purge,[]}
    , {load_module,emqx_rule_engine,brutal_purge,soft_purge,[]}
    , {load_module,emqx_rule_registry,brutal_purge,soft_purge,[]}
    , {apply,{emqx_stats,cancel_update,[rule_registery_stats]}}
    , {load_module,emqx_rule_actions,brutal_purge,soft_purge,[]}
    , {load_module,emqx_rule_runtime,brutal_purge,soft_purge,[]}
    , {load_module,emqx_rule_engine_api,brutal_purge,soft_purge,[]}
    ]},
   {<<".*">>, []}
  ],
  [
   {"4.3.6",
    [ {update, emqx_rule_metrics, {advanced, ["4.3.6"]}}
    , {load_module,emqx_rule_events,brutal_purge,soft_purge,[]}
    , {load_module,emqx_rule_engine,brutal_purge,soft_purge,[]}
    , {load_module,emqx_rule_runtime,brutal_purge,soft_purge,[]}
    , {load_module,emqx_rule_engine_api,brutal_purge,soft_purge,[]}
    ]},
   {"4.3.5",
    [ {update, emqx_rule_metrics, {advanced, ["4.3.5"]}}
    , {load_module,emqx_rule_events,brutal_purge,soft_purge,[]}
    , {load_module,emqx_rule_registry,brutal_purge,soft_purge,[]}
    , {load_module,emqx_rule_runtime,brutal_purge,soft_purge,[]}
    , {load_module,emqx_rule_engine,brutal_purge,soft_purge,[]}
    , {load_module,emqx_rule_engine_api,brutal_purge,soft_purge,[]}
    ]},
   {"4.3.4",
    [ {update, emqx_rule_metrics, {advanced, ["4.3.4"]}}
    , {load_module,emqx_rule_events,brutal_purge,soft_purge,[]}
    , {load_module,emqx_rule_registry,brutal_purge,soft_purge,[]}
    , {load_module,emqx_rule_runtime,brutal_purge,soft_purge,[]}
    , {load_module,emqx_rule_engine,brutal_purge,soft_purge,[]}
    , {load_module,emqx_rule_engine_api,brutal_purge,soft_purge,[]}
    ]},
   {"4.3.3",
    [ {update, emqx_rule_metrics, {advanced, ["4.3.3"]}}
    , {load_module,emqx_rule_events,brutal_purge,soft_purge,[]}
    , {load_module,emqx_rule_registry,brutal_purge,soft_purge,[]}
    , {load_module,emqx_rule_actions,brutal_purge,soft_purge,[]}
    , {load_module,emqx_rule_engine,brutal_purge,soft_purge,[]}
    , {load_module,emqx_rule_runtime,brutal_purge,soft_purge,[]}
    , {load_module,emqx_rule_engine_api,brutal_purge,soft_purge,[]}
    ]},
   {"4.3.2",
    [ {update, emqx_rule_metrics, {advanced, ["4.3.2"]}}
    , {load_module,emqx_rule_events,brutal_purge,soft_purge,[]}
    , {load_module,emqx_rule_registry,brutal_purge,soft_purge,[]}
    , {apply,{emqx_stats,cancel_update,[rule_registery_stats]}}
    , {load_module,emqx_rule_engine,brutal_purge,soft_purge,[]}
    , {load_module,emqx_rule_actions,brutal_purge,soft_purge,[]}
    , {load_module,emqx_rule_runtime,brutal_purge,soft_purge,[]}
    , {load_module,emqx_rule_engine_api,brutal_purge,soft_purge,[]}
    ]},
   {"4.3.1",
    [ {update, emqx_rule_metrics, {advanced, ["4.3.1"]}}
    , {load_module,emqx_rule_events,brutal_purge,soft_purge,[]}
    , {load_module,emqx_rule_engine,brutal_purge,soft_purge,[]}
    , {load_module,emqx_rule_registry,brutal_purge,soft_purge,[]}
    , {apply,{emqx_stats,cancel_update,[rule_registery_stats]}}
    , {load_module,emqx_rule_actions,brutal_purge,soft_purge,[]}
    , {load_module,emqx_rule_runtime,brutal_purge,soft_purge,[]}
    , {load_module,emqx_rule_engine_api,brutal_purge,soft_purge,[]}
    ]},
   {"4.3.0",
    [ {update, emqx_rule_metrics, {advanced, ["4.3.0"]}}
    , {load_module,emqx_rule_events,brutal_purge,soft_purge,[]}
    , {load_module,emqx_rule_funcs,brutal_purge,soft_purge,[]}
>>>>>>> 668aa0ac
    , {load_module,emqx_rule_engine,brutal_purge,soft_purge,[]}
    , {load_module,emqx_rule_runtime,brutal_purge,soft_purge,[]}
    , {load_module,emqx_rule_engine_api,brutal_purge,soft_purge,[]}
    ]},
   {<<".*">>,[]}]
}.<|MERGE_RESOLUTION|>--- conflicted
+++ resolved
@@ -11,121 +11,6 @@
   [{"4.4.0",
     [ {update, emqx_rule_metrics, {advanced, ["4.4.0"]}}
     , {load_module,emqx_rule_events,brutal_purge,soft_purge,[]}
-<<<<<<< HEAD
-=======
-    , {load_module,emqx_rule_registry,brutal_purge,soft_purge,[]}
-    , {load_module,emqx_rule_runtime,brutal_purge,soft_purge,[]}
-    , {load_module,emqx_rule_engine,brutal_purge,soft_purge,[]}
-    , {load_module,emqx_rule_engine_api,brutal_purge,soft_purge,[]}
-    ]},
-   {"4.3.4",
-    [ {update, emqx_rule_metrics, {advanced, ["4.3.4"]}}
-    , {load_module,emqx_rule_events,brutal_purge,soft_purge,[]}
-    , {load_module,emqx_rule_registry,brutal_purge,soft_purge,[]}
-    , {load_module,emqx_rule_runtime,brutal_purge,soft_purge,[]}
-    , {load_module,emqx_rule_engine,brutal_purge,soft_purge,[]}
-    , {load_module,emqx_rule_engine_api,brutal_purge,soft_purge,[]}
-    ]},
-   {"4.3.3",
-    [ {update, emqx_rule_metrics, {advanced, ["4.3.3"]}}
-    , {load_module,emqx_rule_events,brutal_purge,soft_purge,[]}
-    , {load_module,emqx_rule_registry,brutal_purge,soft_purge,[]}
-    , {load_module,emqx_rule_actions,brutal_purge,soft_purge,[]}
-    , {load_module,emqx_rule_engine,brutal_purge,soft_purge,[]}
-    , {load_module,emqx_rule_runtime,brutal_purge,soft_purge,[]}
-    , {load_module,emqx_rule_engine_api,brutal_purge,soft_purge,[]}
-    ]},
-   {"4.3.2",
-    [ {update, emqx_rule_metrics, {advanced, ["4.3.2"]}}
-    , {load_module,emqx_rule_events,brutal_purge,soft_purge,[]}
-    , {load_module,emqx_rule_registry,brutal_purge,soft_purge,[]}
-    , {apply,{emqx_stats,cancel_update,[rule_registery_stats]}}
-    , {load_module,emqx_rule_engine,brutal_purge,soft_purge,[]}
-    , {load_module,emqx_rule_actions,brutal_purge,soft_purge,[]}
-    , {load_module,emqx_rule_runtime,brutal_purge,soft_purge,[]}
-    , {load_module,emqx_rule_engine_api,brutal_purge,soft_purge,[]}
-    ]},
-   {"4.3.1",
-    [ {update, emqx_rule_metrics, {advanced, ["4.3.1"]}}
-    , {load_module,emqx_rule_events,brutal_purge,soft_purge,[]}
-    , {load_module,emqx_rule_engine,brutal_purge,soft_purge,[]}
-    , {load_module,emqx_rule_registry,brutal_purge,soft_purge,[]}
-    , {apply,{emqx_stats,cancel_update,[rule_registery_stats]}}
-    , {load_module,emqx_rule_actions,brutal_purge,soft_purge,[]}
-    , {load_module,emqx_rule_runtime,brutal_purge,soft_purge,[]}
-    , {load_module,emqx_rule_engine_api,brutal_purge,soft_purge,[]}
-    ]},
-   {"4.3.0",
-    [ {update, emqx_rule_metrics, {advanced, ["4.3.0"]}}
-    , {load_module,emqx_rule_events,brutal_purge,soft_purge,[]}
-    , {load_module,emqx_rule_funcs,brutal_purge,soft_purge,[]}
-    , {load_module,emqx_rule_engine,brutal_purge,soft_purge,[]}
-    , {load_module,emqx_rule_registry,brutal_purge,soft_purge,[]}
-    , {apply,{emqx_stats,cancel_update,[rule_registery_stats]}}
-    , {load_module,emqx_rule_actions,brutal_purge,soft_purge,[]}
-    , {load_module,emqx_rule_runtime,brutal_purge,soft_purge,[]}
-    , {load_module,emqx_rule_engine_api,brutal_purge,soft_purge,[]}
-    ]},
-   {<<".*">>, []}
-  ],
-  [
-   {"4.3.6",
-    [ {update, emqx_rule_metrics, {advanced, ["4.3.6"]}}
-    , {load_module,emqx_rule_events,brutal_purge,soft_purge,[]}
-    , {load_module,emqx_rule_engine,brutal_purge,soft_purge,[]}
-    , {load_module,emqx_rule_runtime,brutal_purge,soft_purge,[]}
-    , {load_module,emqx_rule_engine_api,brutal_purge,soft_purge,[]}
-    ]},
-   {"4.3.5",
-    [ {update, emqx_rule_metrics, {advanced, ["4.3.5"]}}
-    , {load_module,emqx_rule_events,brutal_purge,soft_purge,[]}
-    , {load_module,emqx_rule_registry,brutal_purge,soft_purge,[]}
-    , {load_module,emqx_rule_runtime,brutal_purge,soft_purge,[]}
-    , {load_module,emqx_rule_engine,brutal_purge,soft_purge,[]}
-    , {load_module,emqx_rule_engine_api,brutal_purge,soft_purge,[]}
-    ]},
-   {"4.3.4",
-    [ {update, emqx_rule_metrics, {advanced, ["4.3.4"]}}
-    , {load_module,emqx_rule_events,brutal_purge,soft_purge,[]}
-    , {load_module,emqx_rule_registry,brutal_purge,soft_purge,[]}
-    , {load_module,emqx_rule_runtime,brutal_purge,soft_purge,[]}
-    , {load_module,emqx_rule_engine,brutal_purge,soft_purge,[]}
-    , {load_module,emqx_rule_engine_api,brutal_purge,soft_purge,[]}
-    ]},
-   {"4.3.3",
-    [ {update, emqx_rule_metrics, {advanced, ["4.3.3"]}}
-    , {load_module,emqx_rule_events,brutal_purge,soft_purge,[]}
-    , {load_module,emqx_rule_registry,brutal_purge,soft_purge,[]}
-    , {load_module,emqx_rule_actions,brutal_purge,soft_purge,[]}
-    , {load_module,emqx_rule_engine,brutal_purge,soft_purge,[]}
-    , {load_module,emqx_rule_runtime,brutal_purge,soft_purge,[]}
-    , {load_module,emqx_rule_engine_api,brutal_purge,soft_purge,[]}
-    ]},
-   {"4.3.2",
-    [ {update, emqx_rule_metrics, {advanced, ["4.3.2"]}}
-    , {load_module,emqx_rule_events,brutal_purge,soft_purge,[]}
-    , {load_module,emqx_rule_registry,brutal_purge,soft_purge,[]}
-    , {apply,{emqx_stats,cancel_update,[rule_registery_stats]}}
-    , {load_module,emqx_rule_engine,brutal_purge,soft_purge,[]}
-    , {load_module,emqx_rule_actions,brutal_purge,soft_purge,[]}
-    , {load_module,emqx_rule_runtime,brutal_purge,soft_purge,[]}
-    , {load_module,emqx_rule_engine_api,brutal_purge,soft_purge,[]}
-    ]},
-   {"4.3.1",
-    [ {update, emqx_rule_metrics, {advanced, ["4.3.1"]}}
-    , {load_module,emqx_rule_events,brutal_purge,soft_purge,[]}
-    , {load_module,emqx_rule_engine,brutal_purge,soft_purge,[]}
-    , {load_module,emqx_rule_registry,brutal_purge,soft_purge,[]}
-    , {apply,{emqx_stats,cancel_update,[rule_registery_stats]}}
-    , {load_module,emqx_rule_actions,brutal_purge,soft_purge,[]}
-    , {load_module,emqx_rule_runtime,brutal_purge,soft_purge,[]}
-    , {load_module,emqx_rule_engine_api,brutal_purge,soft_purge,[]}
-    ]},
-   {"4.3.0",
-    [ {update, emqx_rule_metrics, {advanced, ["4.3.0"]}}
-    , {load_module,emqx_rule_events,brutal_purge,soft_purge,[]}
-    , {load_module,emqx_rule_funcs,brutal_purge,soft_purge,[]}
->>>>>>> 668aa0ac
     , {load_module,emqx_rule_engine,brutal_purge,soft_purge,[]}
     , {load_module,emqx_rule_runtime,brutal_purge,soft_purge,[]}
     , {load_module,emqx_rule_engine_api,brutal_purge,soft_purge,[]}
