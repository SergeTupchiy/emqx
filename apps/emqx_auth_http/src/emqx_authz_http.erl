--- conflicted
+++ resolved
@@ -186,51 +186,7 @@
 
 generate_request(Action, Topic, Client, Config) ->
     Values = client_vars(Client, Action, Topic),
-<<<<<<< HEAD
     emqx_auth_utils:generate_request(Config, Values).
-=======
-    Path = emqx_authz_utils:render_urlencoded_str(BasePathTemplate, Values),
-    Query = emqx_authz_utils:render_deep(BaseQueryTemplate, Values),
-    Body = emqx_authz_utils:render_deep(BodyTemplate, Values),
-    case Method of
-        get ->
-            NPath = append_query(Path, Query ++ Body),
-            {NPath, Headers};
-        _ ->
-            NPath = append_query(Path, Query),
-            NBody = serialize_body(
-                proplists:get_value(<<"content-type">>, Headers, <<"application/json">>),
-                Body
-            ),
-            {NPath, Headers, NBody}
-    end.
-
-append_query(Path, []) ->
-    to_list(Path);
-append_query(Path, Query) ->
-    to_list(Path) ++ "?" ++ to_list(query_string(Query)).
-
-query_string(Body) ->
-    query_string(Body, []).
-
-query_string([], Acc) ->
-    case iolist_to_binary(lists:reverse(Acc)) of
-        <<$&, Str/binary>> ->
-            Str;
-        <<>> ->
-            <<>>
-    end;
-query_string([{K, V} | More], Acc) ->
-    query_string(More, [["&", uri_encode(K), "=", uri_encode(V)] | Acc]).
-
-uri_encode(T) ->
-    emqx_http_lib:uri_encode(to_list(T)).
-
-serialize_body(<<"application/json">>, Body) ->
-    emqx_utils_json:encode(Body);
-serialize_body(<<"application/x-www-form-urlencoded">>, Body) ->
-    query_string(Body).
->>>>>>> 25743579
 
 client_vars(Client, Action, Topic) ->
     Vars = emqx_authz_utils:vars_for_rule_query(Client, Action),
