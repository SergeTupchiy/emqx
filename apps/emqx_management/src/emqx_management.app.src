--- conflicted
+++ resolved
@@ -1,10 +1,6 @@
 {application, emqx_management,
  [{description, "EMQ X Management API and CLI"},
-<<<<<<< HEAD
-  {vsn, "4.4.1"}, % strict semver, bump manually!
-=======
-  {vsn, "4.3.12"}, % strict semver, bump manually!
->>>>>>> f42c04d6
+  {vsn, "4.4.2"}, % strict semver, bump manually!
   {modules, []},
   {registered, [emqx_management_sup]},
   {applications, [kernel,stdlib,minirest]},
