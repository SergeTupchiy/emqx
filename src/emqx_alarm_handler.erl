%%--------------------------------------------------------------------
%% Copyright (c) 2019 EMQ Technologies Co., Ltd. All Rights Reserved.
%%
%% Licensed under the Apache License, Version 2.0 (the "License");
%% you may not use this file except in compliance with the License.
%% You may obtain a copy of the License at
%%
%%     http://www.apache.org/licenses/LICENSE-2.0
%%
%% Unless required by applicable law or agreed to in writing, software
%% distributed under the License is distributed on an "AS IS" BASIS,
%% WITHOUT WARRANTIES OR CONDITIONS OF ANY KIND, either express or implied.
%% See the License for the specific language governing permissions and
%% limitations under the License.
%%--------------------------------------------------------------------

-module(emqx_alarm_handler).

-behaviour(gen_event).

-include("emqx.hrl").
-include("logger.hrl").

-logger_header("[Alarm Handler]").

%% Mnesia bootstrap
-export([mnesia/1]).

-boot_mnesia({mnesia, [boot]}).
-copy_mnesia({mnesia, [copy]}).

%% gen_event callbacks
-export([ init/1
        , handle_event/2
        , handle_call/2
        , handle_info/2
        , terminate/2
        ]).

-export([ load/0
        , unload/0
        , get_alarms/0
        , get_alarms/1
        ]).

-record(common_alarm, {id, desc}).
-record(alarm_history, {id, desc, clear_at}).

-define(ALARM_TAB, emqx_alarm).
-define(ALARM_HISTORY_TAB, emqx_alarm_history).

%%--------------------------------------------------------------------
%% Mnesia bootstrap
%%--------------------------------------------------------------------

mnesia(boot) ->
    ok = ekka_mnesia:create_table(?ALARM_TAB, [
                {type, set},
                {disc_copies, [node()]},
                {local_content, true},
                {record_name, common_alarm},
                {attributes, record_info(fields, common_alarm)}]),
    ok = ekka_mnesia:create_table(?ALARM_HISTORY_TAB, [
                {type, set},
                {disc_copies, [node()]},
                {local_content, true},
                {record_name, alarm_history},
                {attributes, record_info(fields, alarm_history)}]);

mnesia(copy) ->
    ok = ekka_mnesia:copy_table(?ALARM_TAB),
    ok = ekka_mnesia:copy_table(?ALARM_HISTORY_TAB).

%%--------------------------------------------------------------------
%% API
%%--------------------------------------------------------------------

load() ->
    gen_event:swap_handler(alarm_handler, {alarm_handler, swap}, {?MODULE, []}).

%% on the way shutting down, give it back to OTP
unload() ->
    gen_event:swap_handler(alarm_handler, {?MODULE, swap}, {alarm_handler, []}).

get_alarms() ->
    get_alarms(present).

get_alarms(present) ->
    Alarms = ets:tab2list(?ALARM_TAB),
    [{Id, Desc} || #common_alarm{id = Id, desc = Desc} <- Alarms];
get_alarms(history) ->
    Alarms = ets:tab2list(?ALARM_HISTORY_TAB),
    [{Id, Desc, ClearAt} || #alarm_history{id = Id, desc = Desc, clear_at = ClearAt} <- Alarms].

%%--------------------------------------------------------------------
%% gen_event callbacks
%%--------------------------------------------------------------------

init({_Args, {alarm_handler, ExistingAlarms}}) ->
    init_tables(ExistingAlarms),
    {ok, []};

init(_) ->
    init_tables([]),
    {ok, []}.

handle_event({set_alarm, {AlarmId, AlarmDesc = #alarm{timestamp = undefined}}}, State) ->
    handle_event({set_alarm, {AlarmId, AlarmDesc#alarm{timestamp = os:timestamp()}}}, State);
handle_event({set_alarm, Alarm = {AlarmId, AlarmDesc}}, State) ->
    ?LOG(warning, "New Alarm: ~p, Alarm Info: ~p", [AlarmId, AlarmDesc]),
    case encode_alarm(Alarm) of
        {ok, Json} ->
            emqx_broker:safe_publish(alarm_msg(topic(alert), Json));
        {error, Reason} ->
            ?LOG(error, "Failed to encode alarm: ~p", [Reason])
    end,
    set_alarm_(AlarmId, AlarmDesc),
    {ok, State};
handle_event({clear_alarm, AlarmId}, State) ->
    ?LOG(warning, "Clear Alarm: ~p", [AlarmId]),
    case encode_alarm({AlarmId, undefined}) of
        {ok, Json} ->
            emqx_broker:safe_publish(alarm_msg(topic(clear), Json));
        {error, Reason} ->
            ?LOG(error, "Failed to encode alarm: ~p", [Reason])
    end,
    clear_alarm_(AlarmId),
    {ok, State};
handle_event(_, State) ->
    {ok, State}.

handle_info(_, State) ->
    {ok, State}.

handle_call(_Query, State) ->
    {ok, {error, bad_query}, State}.

terminate(swap, _State) ->
    {emqx_alarm_handler, get_alarms()};
terminate(_, _) ->
    ok.

%%------------------------------------------------------------------------------
%% Internal functions
%%------------------------------------------------------------------------------

init_tables(ExistingAlarms) ->
    mnesia:clear_table(?ALARM_TAB),
    lists:foreach(fun({Id, Desc}) ->
                      set_alarm_history(Id, Desc)
                  end, ExistingAlarms).

encode_alarm({AlarmId, #alarm{severity  = Severity,
                              title     = Title,
                              summary   = Summary,
                              timestamp = Ts}}) ->
    emqx_json:safe_encode([{id, maybe_to_binary(AlarmId)},
                           {desc, [{severity, Severity},
                                   {title, iolist_to_binary(Title)},
                                   {summary, iolist_to_binary(Summary)},
                                   {timestamp, emqx_time:now_ms(Ts)}]}]);
encode_alarm({AlarmId, undefined}) ->
    emqx_json:safe_encode([{id, maybe_to_binary(AlarmId)}]);
encode_alarm({AlarmId, AlarmDesc}) ->
    emqx_json:safe_encode([{id, maybe_to_binary(AlarmId)},
                           {desc, maybe_to_binary(AlarmDesc)}]).

alarm_msg(Topic, Payload) ->
    Msg = emqx_message:make(?MODULE, Topic, Payload),
    emqx_message:set_headers(#{'Content-Type' => <<"application/json">>},
                             emqx_message:set_flag(sys, Msg)).

topic(alert) ->
    emqx_topic:systop(<<"alarms/alert">>);
topic(clear) ->
    emqx_topic:systop(<<"alarms/clear">>).

maybe_to_binary(Data) when is_binary(Data) ->
    Data;
maybe_to_binary(Data) ->
    iolist_to_binary(io_lib:format("~p", [Data])).

set_alarm_(Id, Desc) ->
    mnesia:dirty_write(?ALARM_TAB, #common_alarm{id = Id, desc = Desc}).

clear_alarm_(Id) ->
<<<<<<< HEAD
    case mnesia:dirty_read(?ALARM_TAB, Id) of
        [#common_alarm{desc = Desc}] ->
            set_alarm_history(Id, Desc),
            mnesia:dirty_delete(?ALARM_TAB, Id);
        [] -> ok
    end.

set_alarm_history(Id, Desc) ->
    mnesia:dirty_write(?ALARM_HISTORY_TAB, #alarm_history{id = Id,
                                                          desc = Desc,
                                                          clear_at = os:timestamp()}).
=======
    mnesia:dirty_delete(?ALARM_TAB, Id),
    set_alarm_history(Id).

get_alarms_() ->
    Alarms = ets:tab2list(?ALARM_TAB),
    [{Id, Desc} || #common_alarm{id = Id, desc = Desc} <- Alarms].

set_alarm_history(Id) ->
    His = #alarm_history{id = Id, clear_at = undefined},
    mnesia:dirty_write(?ALARM_HISTORY_TAB, His).
>>>>>>> 42da51e1
<|MERGE_RESOLUTION|>--- conflicted
+++ resolved
@@ -184,7 +184,6 @@
     mnesia:dirty_write(?ALARM_TAB, #common_alarm{id = Id, desc = Desc}).
 
 clear_alarm_(Id) ->
-<<<<<<< HEAD
     case mnesia:dirty_read(?ALARM_TAB, Id) of
         [#common_alarm{desc = Desc}] ->
             set_alarm_history(Id, Desc),
@@ -193,18 +192,7 @@
     end.
 
 set_alarm_history(Id, Desc) ->
-    mnesia:dirty_write(?ALARM_HISTORY_TAB, #alarm_history{id = Id,
-                                                          desc = Desc,
-                                                          clear_at = os:timestamp()}).
-=======
-    mnesia:dirty_delete(?ALARM_TAB, Id),
-    set_alarm_history(Id).
-
-get_alarms_() ->
-    Alarms = ets:tab2list(?ALARM_TAB),
-    [{Id, Desc} || #common_alarm{id = Id, desc = Desc} <- Alarms].
-
-set_alarm_history(Id) ->
-    His = #alarm_history{id = Id, clear_at = undefined},
-    mnesia:dirty_write(?ALARM_HISTORY_TAB, His).
->>>>>>> 42da51e1
+    His = #alarm_history{id = Id,
+                         desc = Desc,
+                         clear_at = os:timestamp()},
+    mnesia:dirty_write(?ALARM_HISTORY_TAB, His}).