--- conflicted
+++ resolved
@@ -214,16 +214,9 @@
 pubcomp(SPid, PacketId, ReasonCode) ->
     gen_server:cast(SPid, {pubcomp, PacketId, ReasonCode}).
 
-<<<<<<< HEAD
 -spec(unsubscribe(pid(), topic_table()) -> ok).
 unsubscribe(SPid, RawTopicFilters) when is_list(RawTopicFilters) ->
     unsubscribe(SPid, undefined, #{}, lists:map(fun emqx_topic:parse/1, RawTopicFilters)).
-=======
--spec(unsubscribe(pid(), {mqtt_packet_id(), mqtt_properties(), topic_table()}) -> ok).
-unsubscribe(SPid, TopicFilters) when is_list(TopicFilters) ->
-    %%TODO: Parse the topic filters?
-    unsubscribe(SPid, undefined, #{}, TopicFilters).
->>>>>>> c967db40
 
 -spec(unsubscribe(pid(), mqtt_packet_id(), mqtt_properties(), topic_table()) -> ok).
 unsubscribe(SPid, PacketId, Properties, TopicFilters) ->
