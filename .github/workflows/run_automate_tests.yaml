--- conflicted
+++ resolved
@@ -26,13 +26,8 @@
       with:
         name: apache-jmeter.tgz
         path: /tmp/apache-jmeter.tgz
-<<<<<<< HEAD
-    - uses: actions/checkout@v3
-    - uses: erlef/setup-beam@v1
-=======
-    - uses: actions/checkout@v2
+    - uses: actions/checkout@v3
     - uses: emqx/setup-beam@v1.16.1-emqx
->>>>>>> 1af768f7
       with:
         otp-version: 24.3.4.6
     - name: prepare
