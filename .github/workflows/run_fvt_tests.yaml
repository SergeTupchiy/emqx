name: Functional Verification Tests

on:
  push:
    tags:
      - v*
      - e*
  pull_request:

jobs:
    docker_test:
        runs-on: ubuntu-20.04

        steps:
        - uses: actions/checkout@v1
        - uses: erlef/setup-beam@v1
          with:
<<<<<<< HEAD
            otp-version: "23.3.4.9"
        - name: make docker
=======
            otp-version: "24.1.5"
        - name: prepare
>>>>>>> 7fc3f25d
          run: |
            if make emqx-ee --dry-run > /dev/null 2>&1; then
              echo "https://ci%40emqx.io:${{ secrets.CI_GIT_TOKEN }}@github.com" > $HOME/.git-credentials
              git config --global credential.helper store
              make deps-emqx-ee
              make clean
              echo "TARGET=emqx/emqx-ee" >> $GITHUB_ENV
              echo "PROFILE=emqx-ee" >> $GITHUB_ENV
              echo "EMQX_TAG=$(./pkg-vsn.sh)" >> $GITHUB_ENV
              make emqx-ee-docker
            else
              echo "TARGET=emqx/emqx" >> $GITHUB_ENV
              echo "PROFILE=emqx" >> $GITHUB_ENV
              echo "EMQX_TAG=$(./pkg-vsn.sh)" >> $GITHUB_ENV
              make emqx-docker
            fi
        - name: make emqx image
          run: make ${PROFILE}-docker
        - name: run emqx
          timeout-minutes: 5
          run: |
            set -e -u -x
            echo "CUTTLEFISH_ENV_OVERRIDE_PREFIX=EMQX_" >> .ci/docker-compose-file/conf.cluster.env
            echo "EMQX_ZONE__EXTERNAL__RETRY_INTERVAL=2s" >> .ci/docker-compose-file/conf.cluster.env
            echo "EMQX_MQTT__MAX_TOPIC_ALIAS=10" >> .ci/docker-compose-file/conf.cluster.env
            docker-compose \
                -f .ci/docker-compose-file/docker-compose-emqx-cluster.yaml \
                -f .ci/docker-compose-file/docker-compose-python.yaml \
                up -d
            while ! docker exec -i node1.emqx.io bash -c "emqx eval \"['emqx@node1.emqx.io','emqx@node2.emqx.io'] = maps:get(running_nodes, ekka_cluster:info()).\"" > /dev/null 2>&1; do
                echo "['$(date -u +"%Y-%m-%dT%H:%M:%SZ")']:waiting emqx";
                sleep 5;
            done
        - name: verify EMQX_LOADED_PLUGINS override working
          run: |
            expected="{emqx_sn, true}."
            output=$(docker exec -i node1.emqx.io bash -c "cat data/loaded_plugins" | tail -n1)
            if [ "$expected" != "$output" ]; then
                exit 1
            fi
        - name: make paho tests
          run: |
            if ! docker exec -i python /scripts/pytest.sh; then
              docker logs node1.emqx.io
              docker logs node2.emqx.io
              exit 1
            fi

    helm_test:
        runs-on: ubuntu-20.04
        strategy:
          fail-fast: false
          matrix:
            discovery:
              - k8s
              - dns

        steps:
        - uses: actions/checkout@v1
        - uses: erlef/setup-beam@v1
          with:
<<<<<<< HEAD
            otp-version: "23.3.4.9"
=======
            otp-version: "24.1.5"
>>>>>>> 7fc3f25d
        - name: prepare
          run: |
            if make emqx-ee --dry-run > /dev/null 2>&1; then
              echo "https://ci%40emqx.io:${{ secrets.CI_GIT_TOKEN }}@github.com" > $HOME/.git-credentials
              git config --global credential.helper store
              make deps-emqx-ee
              make clean
              echo "TARGET=emqx/emqx-ee" >> $GITHUB_ENV
              echo "PROFILE=emqx-ee" >> $GITHUB_ENV
              echo "EMQX_TAG=$(./pkg-vsn.sh)" >> $GITHUB_ENV
            else
              echo "TARGET=emqx/emqx" >> $GITHUB_ENV
              echo "PROFILE=emqx" >> $GITHUB_ENV
              echo "EMQX_TAG=$(./pkg-vsn.sh)" >> $GITHUB_ENV
            fi
        - name: make emqx image
          run: make ${PROFILE}-docker
        - name: install k3s
          env:
            KUBECONFIG: "/etc/rancher/k3s/k3s.yaml"
          run: |
            sudo sh -c "echo \"127.0.0.1 $(hostname)\" >> /etc/hosts"
            curl -sfL https://get.k3s.io | sh -
            sudo chmod 644 /etc/rancher/k3s/k3s.yaml
            kubectl cluster-info
        - name: install helm
          env:
            KUBECONFIG: "/etc/rancher/k3s/k3s.yaml"
          run: |
            curl -fsSL -o get_helm.sh https://raw.githubusercontent.com/helm/helm/master/scripts/get-helm-3
            sudo chmod 700 get_helm.sh
            sudo ./get_helm.sh
            helm version
        - name: setup emqx chart
          run: |
            sudo docker save ${TARGET}:${EMQX_TAG} -o emqx.tar.gz
            sudo k3s ctr image import emqx.tar.gz

            sed -i -r "s/^appVersion: .*$/appVersion: \"${EMQX_TAG}\"/g" deploy/charts/emqx/Chart.yaml
            sed -i '/emqx_telemetry/d' deploy/charts/emqx/values.yaml
        - name: run emqx on chart
          if: matrix.discovery == 'k8s'
          env:
            KUBECONFIG: "/etc/rancher/k3s/k3s.yaml"
          run: |
            helm install emqx \
                --set image.repository=${TARGET} \
                --set image.pullPolicy=Never \
                --set emqxAclConfig="" \
                --set image.pullPolicy=Never \
                --set emqxConfig.EMQX_ZONE__EXTERNAL__RETRY_INTERVAL=2s \
                --set emqxConfig.EMQX_MQTT__MAX_TOPIC_ALIAS=10 \
                deploy/charts/emqx \
                --debug
        - name: run emqx on chart
          if: matrix.discovery == 'dns'
          env:
            KUBECONFIG: "/etc/rancher/k3s/k3s.yaml"
          run: |
            helm install emqx \
                --set emqxConfig.EMQX_CLUSTER__DISCOVERY="dns" \
                --set emqxConfig.EMQX_CLUSTER__DNS__NAME="emqx-headless.default.svc.cluster.local" \
                --set emqxConfig.EMQX_CLUSTER__DNS__APP="emqx" \
                --set emqxConfig.EMQX_CLUSTER__DNS__TYPE="srv" \
                --set image.repository=${TARGET} \
                --set image.pullPolicy=Never \
                --set emqxAclConfig="" \
                --set image.pullPolicy=Never \
                --set emqxConfig.EMQX_ZONE__EXTERNAL__RETRY_INTERVAL=2s \
                --set emqxConfig.EMQX_MQTT__MAX_TOPIC_ALIAS=10 \
                deploy/charts/emqx \
                --debug
        - name: waiting emqx started
          env:
            KUBECONFIG: "/etc/rancher/k3s/k3s.yaml"
          timeout-minutes: 5
          run: |
            while [ "$(kubectl get StatefulSet -l app.kubernetes.io/name=emqx -o jsonpath='{.items[0].status.replicas}')" \
              != "$(kubectl get StatefulSet -l app.kubernetes.io/name=emqx -o jsonpath='{.items[0].status.readyReplicas}')" ]; do
              echo "==============================";
              kubectl get pods;
              echo "==============================";
              echo "waiting emqx started";
              sleep 10;
            done
        - name: Check ${{ matrix.kind[0]}} cluster
          env:
            KUBECONFIG: "/etc/rancher/k3s/k3s.yaml"
          timeout-minutes: 10
          run: |
            while
              nodes="$(kubectl exec -i emqx-0 -- curl --silent --basic -u admin:public -X GET http://localhost:8081/api/v4/brokers | jq '.data|length')";
              [ "$nodes" != "3" ];
            do
              echo "waiting emqx cluster scale"
              sleep 1
            done
        - name: get emqx-0 pods log
          if: failure()
          env:
            KUBECONFIG: "/etc/rancher/k3s/k3s.yaml"
          run: |
            kubectl describe pods emqx-0
            kubectl logs emqx-0
        - name: get emqx-1 pods log
          if: failure()
          env:
            KUBECONFIG: "/etc/rancher/k3s/k3s.yaml"
          run: |
            kubectl describe pods emqx-1
            kubectl logs emqx-1
        - name: get emqx-2 pods log
          if: failure()
          env:
            KUBECONFIG: "/etc/rancher/k3s/k3s.yaml"
          run: |
            kubectl describe pods emqx-2
            kubectl logs emqx-2
        - uses: actions/checkout@v2
          with:
            repository: emqx/paho.mqtt.testing
            ref: develop-4.0
            path: paho.mqtt.testing
        - name: install pytest
          run: |
            pip install pytest
            echo "$HOME/.local/bin" >> $GITHUB_PATH
        - name: run paho test
          env:
            KUBECONFIG: "/etc/rancher/k3s/k3s.yaml"
          run: |
            emqx_svc=$(kubectl get svc --namespace default emqx -o jsonpath="{.spec.clusterIP}")
            emqx1=$(kubectl get pods emqx-1 -o jsonpath='{.status.podIP}')
            emqx2=$(kubectl get pods emqx-2 -o jsonpath='{.status.podIP}')

            pytest -v paho.mqtt.testing/interoperability/test_client/V5/test_connect.py -k test_basic --host $emqx_svc
            RESULT=$?
            pytest -v paho.mqtt.testing/interoperability/test_cluster --host1 $emqx1 --host2 $emqx2
            RESULT=$((RESULT + $?))
            if [ 0 -ne $RESULT ]; then
                kubectl logs emqx-1
                kubectl logs emqx-2
            fi
            exit $RESULT

    relup_test_plan:
        runs-on: ubuntu-20.04
<<<<<<< HEAD
        container: emqx/build-env:erl23.3.4.9-3-ubuntu20.04
=======
        container: ghcr.io/emqx/emqx-builder/4.4-19:24.1.5-3-ubuntu20.04
>>>>>>> 7fc3f25d
        outputs:
          profile: ${{ steps.profile-and-versions.outputs.profile }}
          vsn: ${{ steps.profile-and-versions.outputs.vsn }}
          old_vsns: ${{ steps.profile-and-versions.outputs.old_vsns }}
          broker: ${{ steps.profile-and-versions.outputs.broker }}
          matrix: ${{ steps.generate-matrix.outputs.matrix }}
        defaults:
          run:
            shell: bash
        steps:
        - uses: actions/checkout@v2
          name: Checkout
          with:
            path: emqx
            fetch-depth: 0
        - name: Get profile and version list
          id: profile-and-versions
          run: |
            cd emqx
            vsn="$(./pkg-vsn.sh)"
            if make emqx-ee --dry-run > /dev/null 2>&1; then
              profile="emqx-ee"
              old_vsns="$(./scripts/relup-base-vsns.sh enterprise | xargs)"
              broker="emqx-ee"
            else
              profile="emqx"
              old_vsns="$(./scripts/relup-base-vsns.sh community | xargs)"
              broker="emqx-ce"
            fi

            echo "OLD_VSNS=$old_vsns" >> $GITHUB_ENV

            echo "::set-output name=vsn::$vsn"
            echo "::set-output name=profile::$profile"
            echo "::set-output name=broker::$broker"
            echo "::set-output name=old_vsns::$old_vsns"
        - name: Generate matrix
          id: generate-matrix
          run: |
            matrix=$(echo -n "$OLD_VSNS" | sed 's/ $//g' | jq -R -s -c 'split(" ")')
            echo "::set-output name=matrix::$matrix"

    relup_test_build:
        needs: relup_test_plan
        strategy:
           fail-fast: false
           matrix:
             otp:
             - 24.1.5-3
        runs-on: ubuntu-20.04
<<<<<<< HEAD
        container: emqx/build-env:erl23.3.4.9-3-ubuntu20.04
=======
        container: ghcr.io/emqx/emqx-builder/4.4-19:24.1.5-3-ubuntu20.04
>>>>>>> 7fc3f25d
        defaults:
          run:
            shell: bash
        env:
          OLD_VSNS: "${{ needs.relup_test_plan.outputs.old_vsns }}"
          PROFILE: "${{ needs.relup_test_plan.outputs.profile }}"
          BROKER: "${{ needs.relup_test_plan.outputs.broker }}"
        steps:
        - uses: actions/checkout@v2
          name: Checkout
          with:
            path: emqx
            fetch-depth: 0
        - name: Prepare credentials
          run: |
            if [ "$PROFILE" = "emqx-ee" ]; then
              echo "https://ci%40emqx.io:${{ secrets.CI_GIT_TOKEN }}@github.com" > $HOME/.git-credentials
              git config --global credential.helper store
            fi
        - name: Build emqx
          run: make -C emqx ${PROFILE}-zip
        - uses: actions/upload-artifact@v2
          name: Upload built emqx and test scenario
          with:
            name: emqx_built
            path: |
              emqx/_packages/*/*.zip
              emqx/.ci/fvt_tests

    relup_test_run:
        needs:
          - relup_test_plan
          - relup_test_build
        runs-on: ubuntu-20.04
        container: ghcr.io/emqx/emqx-builder/4.4-19:24.1.5-3-ubuntu20.04
        strategy:
          fail-fast: false
          matrix:
            old_vsn: ${{ fromJson(needs.relup_test_plan.outputs.matrix) }}
            otp:
            - 24.1.5-3
        env:
          OLD_VSN: "${{ matrix.old_vsn }}"
          PROFILE: "${{ needs.relup_test_plan.outputs.profile }}"
          VSN: "${{ needs.relup_test_plan.outputs.vsn }}"
          BROKER: "${{ needs.relup_test_plan.outputs.broker }}"
        defaults:
          run:
            shell: bash
        steps:
        - uses: actions/download-artifact@v2
          name: Download built emqx and test scenario
          with:
            name: emqx_built
            path: emqx_built
        - uses: actions/checkout@v2
          name: Checkout one_more_emqx
          with:
            repository: terry-xiaoyu/one_more_emqx
            ref: master
            path: one_more_emqx
        - name: Prepare packages
          run: |
            set -e -x -u
            mkdir -p packages
            cp emqx_built/_packages/*/*.zip packages
            cd packages
            wget --no-verbose https://s3-us-west-2.amazonaws.com/packages.emqx/$BROKER/$OLD_VSN/$PROFILE-${OLD_VSN#[e|v]}-otp${{ matrix.otp }}-ubuntu20.04-amd64.zip
        - name: Run relup test scenario
          timeout-minutes: 5
          run: |
            lux \
            --progress verbose \
            --case_timeout infinity \
            --var PROFILE=$PROFILE \
            --var PACKAGE_PATH=$(pwd)/packages \
            --var ONE_MORE_EMQX_PATH=$(pwd)/one_more_emqx \
            --var VSN="$VSN" \
            --var OLD_VSN="$OLD_VSN" \
            --var FROM_OTP_VSN="24.1.5-3" \
            --var TO_OTP_VSN="24.1.5-3" \
            emqx_built/.ci/fvt_tests/relup.lux
        - uses: actions/upload-artifact@v2
          name: Save debug data
          if: failure()
          with:
            name: debug_data
            path: |
              packages/emqx/log/emqx.log.1
              packages/emqx2/log/emqx.log.1
              packages/*.zip
              lux_logs<|MERGE_RESOLUTION|>--- conflicted
+++ resolved
@@ -15,13 +15,8 @@
         - uses: actions/checkout@v1
         - uses: erlef/setup-beam@v1
           with:
-<<<<<<< HEAD
-            otp-version: "23.3.4.9"
-        - name: make docker
-=======
             otp-version: "24.1.5"
         - name: prepare
->>>>>>> 7fc3f25d
           run: |
             if make emqx-ee --dry-run > /dev/null 2>&1; then
               echo "https://ci%40emqx.io:${{ secrets.CI_GIT_TOKEN }}@github.com" > $HOME/.git-credentials
@@ -83,11 +78,7 @@
         - uses: actions/checkout@v1
         - uses: erlef/setup-beam@v1
           with:
-<<<<<<< HEAD
-            otp-version: "23.3.4.9"
-=======
             otp-version: "24.1.5"
->>>>>>> 7fc3f25d
         - name: prepare
           run: |
             if make emqx-ee --dry-run > /dev/null 2>&1; then
@@ -235,11 +226,7 @@
 
     relup_test_plan:
         runs-on: ubuntu-20.04
-<<<<<<< HEAD
-        container: emqx/build-env:erl23.3.4.9-3-ubuntu20.04
-=======
         container: ghcr.io/emqx/emqx-builder/4.4-19:24.1.5-3-ubuntu20.04
->>>>>>> 7fc3f25d
         outputs:
           profile: ${{ steps.profile-and-versions.outputs.profile }}
           vsn: ${{ steps.profile-and-versions.outputs.vsn }}
@@ -290,11 +277,7 @@
              otp:
              - 24.1.5-3
         runs-on: ubuntu-20.04
-<<<<<<< HEAD
-        container: emqx/build-env:erl23.3.4.9-3-ubuntu20.04
-=======
         container: ghcr.io/emqx/emqx-builder/4.4-19:24.1.5-3-ubuntu20.04
->>>>>>> 7fc3f25d
         defaults:
           run:
             shell: bash
