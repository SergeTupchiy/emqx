--- conflicted
+++ resolved
@@ -74,13 +74,8 @@
     steps:
     - uses: erlef/setup-beam@0a541161e47ec43ccbd9510053c5f336ca76c2a2 # v1.17.6
       with:
-<<<<<<< HEAD
         otp-version: 26.2.5
-    - uses: actions/checkout@9bb56186c3b09b4f86b1c65136769dd318469633 # v4.1.2
-=======
-        otp-version: 26.2.1
     - uses: actions/checkout@a5ac7e51b41094c92402da3b24376905380afc29 # v4.1.6
->>>>>>> 59056977
       with:
         repository: hawk/lux
         ref: lux-2.8.1
