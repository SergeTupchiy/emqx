name: Cross build packages

concurrency:
  group: build-${{ github.event_name }}-${{ github.ref }}
  cancel-in-progress: true

on:
  push:
    branches:
      - 'main-v4.**'
    tags:
      - v*
      - e*
  schedule:
    - cron:  '0 */6 * * *'
  workflow_dispatch:

jobs:
  prepare:
    # avoid building when syncing to ee repo
    if: endsWith(github.repository, 'emqx')
    runs-on: ubuntu-20.04
    # prepare source with any OTP version, no need for a matrix
    container: ghcr.io/emqx/emqx-builder/4.4-20:24.3.4.2-1-ubuntu20.04
    outputs:
      profiles: ${{ steps.detect-profiles.outputs.profiles}}

    steps:
      - uses: actions/checkout@v3
        with:
          path: source
      - name: detect-profiles
        id: detect-profiles
        uses: ./source/.github/actions/detect-profiles
      - name: get_all_deps
        if: endsWith(github.repository, 'emqx')
        run: |
          make -C source deps-all
          zip -ryq source.zip source/* source/.[^.]*
      - name: get_all_deps_ee
        if: endsWith(github.repository, 'enterprise')
        run: |
          echo "https://ci%40emqx.io:${{ secrets.CI_GIT_TOKEN }}@github.com" > $HOME/.git-credentials
          git config --global credential.helper store
          make -C source deps-all
          zip -ryq source.zip source/* source/.[^.]*
      - uses: actions/upload-artifact@v2
        with:
          name: source
          path: source.zip

  windows:
    runs-on: windows-2019
    needs: prepare
    if: endsWith(github.repository, 'emqx')
    strategy:
      fail-fast: false
      matrix:
        profile: ${{fromJSON(needs.prepare.outputs.profiles)}}
        otp:
          - 24.3.4.2
        exclude:
          - profile: emqx-edge
    steps:
    - uses: actions/download-artifact@v2
      with:
        name: source
        path: .
    - name: unzip source code
      run: Expand-Archive -Path source.zip -DestinationPath ./
    - uses: ilammy/msvc-dev-cmd@v1
    - uses: erlef/setup-beam@v1
      with:
        otp-version: ${{ matrix.otp }}
    - name: build
      env:
        PYTHON: python
        DIAGNOSTIC: 1
        PROFILE: emqx
        SYSTEM: windows
      working-directory: source
      run: |
        erl -eval "erlang:display(crypto:info_lib())" -s init stop
        make ${{ matrix.profile }}-zip
    - name: run emqx
      timeout-minutes: 1
      working-directory: source
      run: |
        ./_build/${{ matrix.profile }}/rel/emqx/bin/emqx start
        Start-Sleep -s 5
        echo "EMQX started"
        ./_build/${{ matrix.profile }}/rel/emqx/bin/emqx stop
        echo "EMQX stopped"
        ./_build/${{ matrix.profile }}/rel/emqx/bin/emqx install
        echo "EQMX installed"
        ./_build/${{ matrix.profile }}/rel/emqx/bin/emqx uninstall
<<<<<<< HEAD
        echo "EQMX uninstaled"
    - uses: actions/upload-artifact@v1
=======
    - uses: actions/upload-artifact@v3
>>>>>>> 29477579
      with:
        name: ${{ matrix.profile }}-windows
        path: source/_packages/${{ matrix.profile }}/.

  mac:
    needs: prepare
    strategy:
      fail-fast: false
      matrix:
        otp:
          - 24.3.4.2-1
        os:
          - macos-11
    runs-on: ${{ matrix.os }}

    steps:
    - uses: actions/download-artifact@v3
      with:
        name: source
        path: .
    - name: unzip source code
      run: |
        ln -s . source
        unzip -q source.zip
        rm source source.zip
    - uses: ./.github/actions/detect-profiles
    - uses: ./.github/actions/package-macos
      with:
        otp: ${{ matrix.otp }}
        os: ${{ matrix.os }}
        apple_id_password: ${{ secrets.APPLE_ID_PASSWORD }}
        apple_developer_identity: ${{ secrets.APPLE_DEVELOPER_IDENTITY }}
        apple_developer_id_bundle: ${{ secrets.APPLE_DEVELOPER_ID_BUNDLE }}
        apple_developer_id_bundle_password: ${{ secrets.APPLE_DEVELOPER_ID_BUNDLE_PASSWORD }}
    - uses: actions/upload-artifact@v3
      with:
        name: ${EMQX_NAME}-${{ matrix.otp }}
        path: _packages/${EMQX_NAME}/.

  linux:
    runs-on: ubuntu-20.04

    needs: prepare

    strategy:
      fail-fast: false
      matrix:
        profile: ${{fromJSON(needs.prepare.outputs.profiles)}}
        package:
          - zip
          - pkg
        otp:
          - 24.3.4.2-1
        arch:
          - amd64
          - arm64
        os:
          - ubuntu20.04
          - ubuntu18.04
          - ubuntu16.04
          - debian11
          - debian10
          - debian9
          - el8
          - el7
          # - raspbian10 #armv6l is too slow to emulate
        exclude:
        - os: raspbian9
          arch: amd64
        - os: raspbian10
          arch: amd64
        - os: raspbian9
          profile: emqx
        - os: raspbian10
          profile: emqx
        - os: raspbian9
          profile: emqx-ee
        - os: raspbian10
          profile: emqx-ee

    defaults:
      run:
        shell: bash

    steps:
    - uses: docker/setup-buildx-action@v1
    - uses: docker/setup-qemu-action@v1
      with:
        image: tonistiigi/binfmt:latest
        platforms: all
    - uses: actions/download-artifact@v2
      with:
        name: source
        path: .
    - name: unzip source code
      run: unzip -q source.zip
    - name: build emqx packages
      env:
        OTP: ${{ matrix.otp }}
        PROFILE: ${{ matrix.profile }}
        PACKAGE: ${{ matrix.package}}
        ARCH: ${{ matrix.arch }}
        SYSTEM: ${{ matrix.os }}
      working-directory: source
      run: |
        ./scripts/buildx.sh \
          --profile "${PROFILE}" \
          --pkgtype "${PACKAGE}" \
          --arch "${ARCH}" \
          --builder "ghcr.io/emqx/emqx-builder/4.4-20:${OTP}-${SYSTEM}"
    - uses: actions/upload-artifact@v1
      with:
        name: ${{ matrix.profile }}-${{ matrix.otp }}
        path: source/_packages/${{ matrix.profile }}/.

  docker:
    runs-on: ubuntu-20.04
    needs: prepare

    strategy:
      fail-fast: false
      matrix:
        profile: ${{fromJSON(needs.prepare.outputs.profiles)}}
        otp:
          - 24.3.4.2-1
        registry:
          - 'docker.io'
          - 'public.ecr.aws'
        exclude:
          # we don't have an aws ecr repo for enterprise and edge yet
          - profile: emqx-edge
            registry: 'public.ecr.aws'
          - profile: emqx-ee
            registry: 'public.ecr.aws'

    steps:
    - uses: actions/download-artifact@v2
      with:
        name: source
        path: .
    - name: unzip source code
      run: unzip -q source.zip
    - uses: docker/setup-buildx-action@v1
    - uses: docker/setup-qemu-action@v1
      with:
        image: tonistiigi/binfmt:latest
        platforms: all
    - uses: aws-actions/configure-aws-credentials@v1
      if: matrix.registry == 'public.ecr.aws'
      with:
        aws-access-key-id: ${{ secrets.AWS_ACCESS_KEY_ID }}
        aws-secret-access-key: ${{ secrets.AWS_SECRET_ACCESS_KEY }}
        aws-region: ${{ secrets.AWS_DEFAULT_REGION }}
    - name: Docker login to aws ecr
      if: matrix.registry == 'public.ecr.aws'
      run: aws ecr-public get-login-password --region us-east-1 | docker login --username AWS --password-stdin public.ecr.aws
    - uses: docker/login-action@v1
      if: matrix.registry == 'docker.io'
      with:
        username: ${{ secrets.DOCKER_HUB_USER }}
        password: ${{ secrets.DOCKER_HUB_TOKEN }}
    - uses: docker/metadata-action@v3
      id: meta
      with:
        images: ${{ matrix.registry }}/${{ github.repository_owner }}/${{ matrix.profile }}
        ## only 5.0 is latest
        flavor: |
          latest=false # latest is now 5.0
        tags: |
          type=ref,event=branch
          type=ref,event=pr
          type=match,pattern=[v|e](.*),group=1
        labels:
          org.opencontainers.image.otp.version=${{ matrix.otp }}
    - uses: docker/build-push-action@v2
      if: matrix.profile != 'emqx-ee'
      with:
        ## only push when stable tag and rc tag
        push: ${{ contains(github.ref, 'tags') && !contains(github.ref_name, 'beta') && !contains(github.ref_name, 'alpha') }}
        pull: true
        no-cache: true
        platforms: linux/amd64,linux/arm64
        tags: ${{ steps.meta.outputs.tags }}
        labels: ${{ steps.meta.outputs.labels }}
        build-args: |
          BUILD_FROM=ghcr.io/emqx/emqx-builder/4.4-20:${{ matrix.otp }}-alpine3.15.1
          RUN_FROM=alpine:3.15.1
          EMQX_NAME=${{ matrix.profile }}
        file: source/deploy/docker/Dockerfile
        context: source
    - uses: docker/build-push-action@v2
      if: matrix.profile == 'emqx-ee'
      with:
        ## only push when stable tag and rc tag
        push: ${{ contains(github.ref, 'tags') && !contains(github.ref_name, 'beta') && !contains(github.ref_name, 'alpha') }}
        pull: true
        no-cache: true
        platforms: linux/amd64,linux/arm64
        tags: ${{ steps.meta.outputs.tags }}
        labels: ${{ steps.meta.outputs.labels }}
        build-args: |
          BUILD_FROM=ghcr.io/emqx/emqx-builder/4.4-20:${{ matrix.otp }}-alpine3.15.1
          RUN_FROM=alpine:3.15.1
          EMQX_NAME=${{ matrix.profile }}
        file: source/deploy/docker/Dockerfile.enterprise
        context: source

  publish_artifacts:
    runs-on: ubuntu-20.04

    if: startsWith(github.ref, 'refs/tags/')

    needs: [prepare, mac, linux, docker]

    strategy:
      fail-fast: false
      matrix:
        profile: ${{fromJSON(needs.prepare.outputs.profiles)}}
        otp:
          - 24.3.4.2-1
        include:
          - profile: emqx
            otp: windows # otp version on windows is rather fixed

    steps:
    - uses: actions/download-artifact@v2
      with:
        name: ${{ matrix.profile }}-${{ matrix.otp }}
        path: packages/${{ matrix.profile }}
    - name: install dos2unix
      run: sudo apt-get update && sudo apt install -y dos2unix
    - name: get packages
      run: |
        set -e -u
        cd packages/${{ matrix.profile }}
        for var in $( ls |grep emqx |grep -v sha256); do
          dos2unix $var.sha256
          echo "$(cat $var.sha256) $var" | sha256sum -c || exit 1
        done
        cd -
    - uses: aws-actions/configure-aws-credentials@v1
      with:
        aws-access-key-id: ${{ secrets.AWS_ACCESS_KEY_ID }}
        aws-secret-access-key: ${{ secrets.AWS_SECRET_ACCESS_KEY }}
        aws-region: ${{ secrets.AWS_DEFAULT_REGION }}
    - name: upload to aws s3
      run: |
        set -e -u
        if [ "${{ matrix.profile }}"  == "emqx" ];then
            s3dir="emqx-ce"
        else
            s3dir=${{ matrix.profile }}
        fi
        aws s3 cp --recursive packages/${{ matrix.profile }} s3://${{ secrets.AWS_S3_BUCKET }}/${s3dir}/${{ github.ref_name }}
        aws cloudfront create-invalidation --distribution-id ${{ secrets.AWS_CLOUDFRONT_ID }} --paths "/${s3dir}/${{ github.ref_name }}/*"<|MERGE_RESOLUTION|>--- conflicted
+++ resolved
@@ -94,12 +94,8 @@
         ./_build/${{ matrix.profile }}/rel/emqx/bin/emqx install
         echo "EQMX installed"
         ./_build/${{ matrix.profile }}/rel/emqx/bin/emqx uninstall
-<<<<<<< HEAD
         echo "EQMX uninstaled"
-    - uses: actions/upload-artifact@v1
-=======
     - uses: actions/upload-artifact@v3
->>>>>>> 29477579
       with:
         name: ${{ matrix.profile }}-windows
         path: source/_packages/${{ matrix.profile }}/.
